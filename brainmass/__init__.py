# Copyright 2024 BDP Ecosystem Limited. All Rights Reserved.
#
# Licensed under the Apache License, Version 2.0 (the "License");
# you may not use this file except in compliance with the License.
# You may obtain a copy of the License at
#
#     http://www.apache.org/licenses/LICENSE-2.0
#
# Unless required by applicable law or agreed to in writing, software
# distributed under the License is distributed on an "AS IS" BASIS,
# WITHOUT WARRANTIES OR CONDITIONS OF ANY KIND, either express or implied.
# See the License for the specific language governing permissions and
# limitations under the License.
# ==============================================================================

__version__ = "0.0.3"

<<<<<<< HEAD
__all__ = [
    'DiffusiveCoupling',
    'AdditiveCoupling',
    'WilsonCowanModel',
    'OUProcess',
    'BOLDSignal',
    'HopfModel',
    'HopfCoupling', 
    'AlnModel'
]

from .bold import *
from .coupling import DiffusiveCoupling, AdditiveCoupling
=======
from .coupling import *
from .coupling import __all__ as coupling_all
from .forward_model import *
from .forward_model import __all__ as forward_model_all
from .jansen_rit import *
from .jansen_rit import __all__ as jansen_rit_all
>>>>>>> 8c92e0ab
from .noise import *
from .noise import __all__ as noise_all
from .wilson_cowan import *
<<<<<<< HEAD
from .hopf import *
from .aln import *
=======
from .wilson_cowan import __all__ as wilson_cowan_all
from .wong_wang import *
from .wong_wang import __all__ as wong_wang_all

__all__ = forward_model_all + coupling_all + jansen_rit_all + noise_all + wilson_cowan_all + wong_wang_all
del forward_model_all, coupling_all, jansen_rit_all, noise_all, wilson_cowan_all, wong_wang_all
>>>>>>> 8c92e0ab
<|MERGE_RESOLUTION|>--- conflicted
+++ resolved
@@ -15,39 +15,18 @@
 
 __version__ = "0.0.3"
 
-<<<<<<< HEAD
-__all__ = [
-    'DiffusiveCoupling',
-    'AdditiveCoupling',
-    'WilsonCowanModel',
-    'OUProcess',
-    'BOLDSignal',
-    'HopfModel',
-    'HopfCoupling', 
-    'AlnModel'
-]
-
-from .bold import *
-from .coupling import DiffusiveCoupling, AdditiveCoupling
-=======
 from .coupling import *
 from .coupling import __all__ as coupling_all
 from .forward_model import *
 from .forward_model import __all__ as forward_model_all
 from .jansen_rit import *
 from .jansen_rit import __all__ as jansen_rit_all
->>>>>>> 8c92e0ab
 from .noise import *
 from .noise import __all__ as noise_all
 from .wilson_cowan import *
-<<<<<<< HEAD
-from .hopf import *
-from .aln import *
-=======
 from .wilson_cowan import __all__ as wilson_cowan_all
 from .wong_wang import *
 from .wong_wang import __all__ as wong_wang_all
 
 __all__ = forward_model_all + coupling_all + jansen_rit_all + noise_all + wilson_cowan_all + wong_wang_all
-del forward_model_all, coupling_all, jansen_rit_all, noise_all, wilson_cowan_all, wong_wang_all
->>>>>>> 8c92e0ab
+del forward_model_all, coupling_all, jansen_rit_all, noise_all, wilson_cowan_all, wong_wang_all